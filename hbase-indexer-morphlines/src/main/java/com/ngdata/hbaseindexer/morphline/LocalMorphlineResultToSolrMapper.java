--- conflicted
+++ resolved
@@ -118,14 +118,9 @@
 
     public LocalMorphlineResultToSolrMapper() {
     }
-<<<<<<< HEAD
 
     @Override
     public void configure(Map<String, String> params) {
-        if (LOG.isTraceEnabled()) {
-            LOG.trace("CWD is {}", new File(".").getAbsolutePath());
-            LOG.trace("Configuration:\n{}", Joiner.on("\n").join(new TreeMap(params).entrySet()));
-=======
     Config override = ConfigFactory.parseMap(morphlineVariables);
     this.morphline = new Compiler().compile(new File(morphlineFile), morphlineId, morphlineContext, collector, override);
     this.morphlineFileAndId = morphlineFile + "@" + morphlineId;
@@ -140,7 +135,6 @@
           get.addColumn(columnFamily, columnQualifier);
         } else {
           get.addFamily(columnFamily);
->>>>>>> 3e819ac5
         }
 
         FaultTolerance faultTolerance = new FaultTolerance(getBooleanParameter(FaultTolerance.IS_PRODUCTION_MODE,
